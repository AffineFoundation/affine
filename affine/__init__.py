#!/usr/bin/env python3
# --------------------------------------------------------------------------- #
#                             Imports                                         #
# --------------------------------------------------------------------------- #
from __future__ import annotations
import os
import re
import sys
import math
import json
import time
import click
import socket
import random
import hashlib
import aiohttp
import asyncio
import logging
import requests
import textwrap
import traceback
import itertools
from .utils import *
from math import comb
import datetime as dt
from tqdm import tqdm
import bittensor as bt
import datasets as hf_ds                    
from pathlib import Path
from tqdm.asyncio import tqdm
from tabulate import tabulate
from dotenv import load_dotenv
from typing import AsyncIterator
from urllib.parse import urlparse
from huggingface_hub import HfApi
from botocore.config import Config
from collections import defaultdict
from abc import ABC, abstractmethod
from pydantic import root_validator
from aiohttp import ClientConnectorError
from aiobotocore.session import get_session
from huggingface_hub import snapshot_download
from bittensor.core.errors import MetadataError
from pydantic import BaseModel, Field, validator, ValidationError
from typing import Any, Dict, List, Optional, Union, Tuple, Sequence, Literal, TypeVar, Awaitable
__version__ = "0.0.0"
from .quixand.core.sandbox_manager import get_sandbox

# --------------------------------------------------------------------------- #
#                       Constants & global singletons                         #
# --------------------------------------------------------------------------- #
NETUID = 120
TRACE  = 5
logging.addLevelName(TRACE, "TRACE")
_SINGLETON_CACHE = {}
def singleton(key:str, factory):
    """Create a singleton factory function that creates an object only once."""
    def get_instance():
        if key not in _SINGLETON_CACHE:
            _SINGLETON_CACHE[key] = factory()
        return _SINGLETON_CACHE[key]
    return get_instance

# --------------------------------------------------------------------------- #
#                       Prometheus                         #
# --------------------------------------------------------------------------- #
from prometheus_client import Counter, CollectorRegistry, start_http_server, Gauge
METRICS_PORT   = int(os.getenv("AFFINE_METRICS_PORT", "8000"))
METRICS_ADDR   = os.getenv("AFFINE_METRICS_ADDR", "0.0.0.0")
REGISTRY       = CollectorRegistry(auto_describe=True)
QCOUNT  = Counter("qcount", "qcount", ["model"], registry=REGISTRY)
SCORE   = Gauge( "score", "score", ["uid", "env"], registry=REGISTRY)
RANK    = Gauge( "rank", "rank", ["uid", "env"], registry=REGISTRY)
WEIGHT  = Gauge( "weight", "weight", ["uid"], registry=REGISTRY)
LASTSET = Gauge( "lastset", "lastset", registry=REGISTRY)
NRESULTS = Gauge( "nresults", "nresults", registry=REGISTRY)
MAXENV = Gauge("maxenv", "maxenv", ["env"], registry=REGISTRY)
CACHE = Gauge( "cache", "cache", registry=REGISTRY)

# Model gating check cache
MODEL_GATING_CACHE = {}  # {model_id: (is_gated, last_checked)}
_GATING_LOCKS: Dict[int, asyncio.Lock] = {}
GATING_TTL = 3600  # 60 min
WEIGHTS_SHA_CACHE: Dict[Tuple[str, Optional[str]], Tuple[Optional[set[str]], float]] = {}
_WEIGHTS_LOCKS: Dict[int, asyncio.Lock] = {}
WEIGHTS_TTL = 3600  # 60 min

def _get_gating_lock() -> asyncio.Lock:
    """Return an asyncio.Lock bound to the current running loop."""
    try:
        loop = asyncio.get_running_loop()
    except RuntimeError:
        # Fallback if called when no loop is running yet
        loop = asyncio.get_event_loop()
    key = id(loop)
    lock = _GATING_LOCKS.get(key)
    if lock is None:
        lock = asyncio.Lock()
        _GATING_LOCKS[key] = lock
    return lock

def _get_weights_lock() -> asyncio.Lock:
    try:
        loop = asyncio.get_running_loop()
    except RuntimeError:
        loop = asyncio.get_event_loop()
    key = id(loop)
    lock = _WEIGHTS_LOCKS.get(key)
    if lock is None:
        lock = asyncio.Lock()
        _WEIGHTS_LOCKS[key] = lock
    return lock

# --------------------------------------------------------------------------- #
#                               Logging                                       #
# --------------------------------------------------------------------------- #
def _trace(self, msg, *args, **kwargs):
    if self.isEnabledFor(TRACE):
        self._log(TRACE, msg, args, **kwargs)
logging.Logger.trace = _trace
logger = logging.getLogger("affine")
def setup_logging(verbosity: int):
    if not getattr(setup_logging, "_prom_started", False):
        try: start_http_server(METRICS_PORT, METRICS_ADDR, registry=REGISTRY)
        except: pass
        setup_logging._prom_started = True
    level = TRACE if verbosity >= 3 else logging.DEBUG if verbosity == 2 else logging.INFO if verbosity == 1 else logging.CRITICAL + 1
    for noisy in ["websockets", "bittensor", "bittensor-cli", "btdecode", "asyncio", "aiobotocore.regions", "botocore"]:
        logging.getLogger(noisy).setLevel(logging.WARNING)
    logging.basicConfig(level=level,
                        format="%(asctime)s %(levelname)-8s [%(name)s] %(message)s",
                        datefmt="%Y-%m-%d %H:%M:%S")
    
def info():setup_logging(1)
def debug():setup_logging(2)
def trace():setup_logging(3)

# --------------------------------------------------------------------------- #
#                             Utility helpers                                 #
# --------------------------------------------------------------------------- #
load_dotenv(override=True)
def get_conf(key, default=None) -> Any:
    v = os.getenv(key); 
    if not v and default is None:
        raise ValueError(f"{key} not set.\nYou must set env var: {key} in .env")
    return v or default

async def check_model_gated(model_id: str, revision: Optional[str] = None) -> Optional[bool]:
    async with _get_gating_lock():
        now = time.time()
        cached = MODEL_GATING_CACHE.get(model_id)
        if cached and now - cached[1] < GATING_TTL:
            return cached[0]
        try:
            r = await asyncio.to_thread(requests.get, f"https://huggingface.co/api/models/{model_id}", timeout=5)
            if r.status_code == 200:
                is_gated = r.json().get("gated", False)
                if revision:
                    try:
                        ok = await asyncio.to_thread(lambda: bool(HfApi(token=os.getenv("HF_TOKEN")).repo_info(repo_id=model_id, revision=revision, repo_type="model")))
                        if not ok: is_gated = True
                    except:
                        pass
                MODEL_GATING_CACHE[model_id] = (is_gated, now)
                return is_gated
        except Exception as e:
            logger.trace(f"Gate check failed for {model_id}: {e}")
        if cached:
            MODEL_GATING_CACHE[model_id] = (cached[0], now)
            return cached[0]
        return None


# --------------------------------------------------------------------------- #
#                               Subtensor                                     #
# --------------------------------------------------------------------------- #
SUBTENSOR = None
async def get_subtensor():
    global SUBTENSOR
    if SUBTENSOR == None:
        logger.trace("Making Bittensor connection...")
        SUBTENSOR = bt.async_subtensor( get_conf('SUBTENSOR_ENDPOINT', default='finney') )
        try:
            await SUBTENSOR.initialize()
            logger.trace("Connected")
        except Exception as e:
            logger.warning(f"Failed to initialize subtensor: {e}, falling back to {'wss://lite.sub.latent.to:443'}")
            SUBTENSOR = bt.async_subtensor( get_conf('SUBTENSOR_FALLBACK', default="wss://lite.sub.latent.to:443") )
            await SUBTENSOR.initialize()
            logger.trace("Connected to fallback")
    return SUBTENSOR

# --------------------------------------------------------------------------- #
#                           Base‑level data models                            #
# --------------------------------------------------------------------------- #
def _truncate(t: Optional[str], max_len: int = 80) -> str:
    return "" if not t else textwrap.shorten(t, width=max_len, placeholder="…")

class BaseEnv(BaseModel, ABC):
    """Abstract competition environment."""
    class Config: arbitrary_types_allowed = True
    @property
    def name(self) -> str: return self.__class__.__name__
    def __hash__(self):     return hash(self.name)
    def __repr__(self):     return self.name
    # No abstract API enforced; envs may provide helper methods if needed.

# --------------------------------------------------------------------------- #
#                   Containerized evaluation env (base + impls)               #
# --------------------------------------------------------------------------- #

# Shared pools keyed by full env name (one container per logical env)
_SBX_POOL: Dict[str, Any] = {}
_SBX_LOCKS: Dict[str, asyncio.Lock] = {}
_SBX_SEMS: Dict[str, asyncio.Semaphore] = {}

class ContainerEnv(BaseEnv):
    """Base class for containerized envs evaluated via a FastAPI service.
    """
    env_name: str
    data_len: int = 200
    max_round: int = 10
    evaluator_timeout: int = 1200

    # Internal counter for fallback id selection
    _round_counter: int = 0

    def _pool_key(self) -> str:
        return self.name

    def _get_lock(self) -> asyncio.Lock:
        lk = _SBX_LOCKS.get(self._pool_key())
        if lk is None:
            lk = asyncio.Lock()
            _SBX_LOCKS[self._pool_key()] = lk
        return lk

    async def _get_shared(self):
        """Return a shared Sandbox + semaphore for this env, creating it if missing."""
        async with self._get_lock():
            sbx = _SBX_POOL.get(self._pool_key())
            if sbx is None:
                logger.info(f"[ENV] Creating sandbox via SandboxManager for {self.name} ENV_NAME={self.env_name}")
                sbx_env = {
                    "NO_PROXY": "localhost,127.0.0.1",
                    "PYTHONPATH": "/app",
                }
                try:
                    sbx = get_sandbox(
                        template=self.name,             # e.g., "affine:sat" or "agentgym:webshop"
                        shared=True,                    # one shared sandbox per env
                        timeout=max(int(self.evaluator_timeout) + 900, 1800),
                        env=sbx_env,
                    )
                except Exception as e:
                    logger.error(f"[ENV] Sandbox creation failed for {self.name}: {type(e).__name__}: {e}\n{traceback.format_exc()}")
                    raise
                _SBX_POOL[self._pool_key()] = sbx
                try:
                    logger.debug(f"[ENV] Sandbox started for {self.name} id={getattr(sbx, 'id', '?')} container_id={getattr(sbx, 'container_id', '?')}")
                except Exception:
                    pass
                try:
                    await self._health_check(sbx)
                except Exception as e:
                    logger.warning(f"ensure_ready pending for {self.name}: {e}")
            sem = _SBX_SEMS.get(self._pool_key())
            if sem is None:
                sem = asyncio.Semaphore(int(os.getenv("AFFINE_ENV_CONCURRENCY", "16")))
                _SBX_SEMS[self._pool_key()] = sem
            return sbx, sem

    async def _health_check(self, sbx):
        try:
            logger.debug(f"[ENV] Health check for {self.name} on port 8000")
            await asyncio.to_thread(lambda: sbx.proxy._health(port=8000, timeout=60))
        except Exception as e:
            raise RuntimeError(f"Sandbox for {self.name} failed health: {e}")

    async def ensure_ready(self):
        reuse = os.getenv("AFFINE_REUSE_CONTAINERS", "1")
        if reuse != "0":
            await self._get_shared()

    async def run_episode(self, policy: "Miner", task_id: Optional[int]) -> "Evaluation":
        sbx, sem = await self._get_shared()
        base_url = f"https://{policy.slug}.chutes.ai/v1" if policy.slug else None
        if not base_url:
            raise RuntimeError("Miner slug/base_url missing")

        if task_id is None:
            task_id = random.randint(0, int(self.data_len) - 1)

        payload = {
            "model": policy.model,
            "base_url": base_url,
            "temperature": 0.7,
            "ids": [int(task_id)],
            "max_round": int(self.max_round),
            "timeout": int(self.evaluator_timeout),
        }
        start = time.monotonic()
        async with sem:
            try:
                data = await asyncio.to_thread(lambda: sbx.proxy.evaluator(_timeout=self.evaluator_timeout, **payload))
            except Exception as e:
                logger.error(f"[ENV] /evaluator call failed for {self.name}: {type(e).__name__}: {e}")
                raise RuntimeError(f"/evaluator call failed: {e}")
        latency = time.monotonic() - start
        total_score = float(data.get("total_score", data.get("score", 0.0)))
        success_rate = float(data.get("success_rate", 0.0))
        num_eval = int(data.get("num_evaluated", data.get("n", 0)))
        extra_payload = {
            "success_rate": success_rate,
            "num_evaluated": num_eval,
            "task_id": int(task_id),
        }
        if isinstance(data, dict):
            if "details" in data:   extra_payload["details"] = data.get("details")
            if "task_name" in data: extra_payload["task_name"] = data.get("task_name")
            if "time_taken" in data: extra_payload["time_taken"] = data.get("time_taken")

        logger.info(
            f"[REWARD] U{policy.uid:>3d} {self.name:<20} id={task_id} total_score={total_score:.4f} success_rate={success_rate:.3f} n={num_eval} latency={latency:.3f}s"
        )
        return Evaluation(
            env=self,
            score=total_score,
            extra=extra_payload,
        )

class AgentGymContainerEnv(ContainerEnv):
    @property
    def name(self) -> str:
        return f"agentgym:{self.env_name}"

class AffineContainerEnv(ContainerEnv):
    @property
    def name(self) -> str:
        return f"affine:{self.env_name}"

# --------------------------------------------------------------------------- #
#                         Models with new (de)serialisation                   #
# --------------------------------------------------------------------------- #
class Challenge(BaseModel):
    env:  BaseEnv
    prompt: str
    extra: Dict[str, Any] = Field(default_factory=dict)
    challenge_id: Optional[str] = None
    timestamp: Optional[float] = Field(default_factory=time.time)
    @root_validator(pre=True)
    def set_challenge_id(cls, values):
        if "challenge_id" not in values or values["challenge_id"] is None:
            env = values["env"]
            prompt = values["prompt"]
            extra = values.get("extra", {})
            if not isinstance(env, str): env = env.name
            base_dict = { "env": env,"prompt": prompt, "extra": extra}
            canonical = json.dumps(base_dict, sort_keys=True, separators=(",", ":"))
            cid = hashlib.sha256(canonical.encode()).hexdigest()
            values["challenge_id"] = cid
        return values
    @validator("env", pre=True)
    def _parse_env(cls, v):
        if isinstance(v, str):
            name = v.strip()
            # Only activate if this env is currently configured
            if name not in ENVS:
                raise ValueError(f"Inactive env '{name}'")
            # Support prefixes: agentgym:<env> and affine:<env>
            if ":" in name:
                prefix, env_name = name.split(":", 1)
                if prefix == "agentgym":
                    return AgentGymContainerEnv(env_name=env_name)
                if prefix == "affine":
                    return AffineContainerEnv(env_name=env_name)
                raise ValueError(f"Unknown env prefix '{prefix}'")
            # Bare names default to agentgym for backwards compat
            return AgentGymContainerEnv(env_name=name)
        return v
    class Config:
        arbitrary_types_allowed = True
        json_encoders = {BaseEnv: lambda v: v.name}
    def json(self, **kw): return json.dumps(self.dict(**kw))
    async def evaluate(self, resp: "Response") -> "Evaluation":
        return await self.env.evaluate(self, resp)
    def __repr__(self):
        return f"<Challenge env={self.env.name!r} prompt={_truncate(self.prompt)!r}>"
    __str__ = __repr__


class Evaluation(BaseModel):
    env: BaseEnv
    score: float
    extra: Dict[str, Any] = Field(default_factory=dict)
    @validator("env", pre=True)
    def _parse_env(cls, v):
        if isinstance(v, str):
            name = v.strip()
            if name not in ENVS:
                raise ValueError(f"Inactive env '{name}'")
            if ":" in name:
                prefix, env_name = name.split(":", 1)
                if prefix == "agentgym":
                    return AgentGymContainerEnv(env_name=env_name)
                if prefix == "affine":
                    return AffineContainerEnv(env_name=env_name)
                raise ValueError(f"Unknown env prefix '{prefix}'")
            return AgentGymContainerEnv(env_name=name)
        return v
    class Config:
        arbitrary_types_allowed = True
        json_encoders = {BaseEnv: lambda v: v.name}
    def json(self, **kw): return json.dumps(self.dict(**kw))
    def __repr__(self):
        ex = {k: _truncate(str(v)) for k, v in self.extra.items()}
        return f"<Evaluation env={self.env.name!r} score={self.score:.4f} extra={ex!r}>"
    __str__ = __repr__

class Response(BaseModel):
    response: Optional[str]
    latency_seconds: float
    attempts: int
    model: str
    error: Optional[str]
    success: bool
    timestamp: Optional[float] = Field(default_factory=time.time)
    def __repr__(self):
        return (f"<Response model={self.model!r} success={self.success} "
                f"latency={self.latency_seconds:.3f}s attempts={self.attempts} "
                f"response={_truncate(self.response)!r} error={_truncate(self.error)!r}>")
    __str__ = __repr__

class Miner(BaseModel):
    uid: int; hotkey: str; model: Optional[str] = None
    revision: Optional[str] = None; block: Optional[int] = None
    chute: Optional[Dict[str, Any]] = None
    slug: Optional[str] = None
    weights_shas: Optional[set[str]] = None
    

class Result(BaseModel):
    version: str = __version__
    signature: str = ""
    hotkey: str = ""
    miner: Miner
    challenge: Challenge
    response: Response
    evaluation: Evaluation
    def sign(self, wallet):
        self.hotkey = wallet.hotkey.ss58_address
        self.signature = (wallet.hotkey.sign( data = str(self.challenge) )).hex()
    def verify( self ) -> bool:
        return bt.Keypair(ss58_address=self.hotkey).verify( data = str(self.challenge), signature = bytes.fromhex( self.signature) )
    class Config:
        arbitrary_types_allowed = True
        json_encoders = {BaseEnv: lambda v: v.name}
    def json(self, **kw): return json.dumps(self.dict(**kw))
    def __repr__(self): return f"<Result {self.miner.uid=} {self.challenge.env.name=} score={self.evaluation.score:.4f}>"
    __str__ = __repr__

# Central env registry (Quixand‑only)
def _get_env_list_from_envvar() -> Tuple[str, ...]:
    spec = os.getenv("AFFINE_ENV_LIST", "").strip()
    if not spec:
        return tuple()
    env_names: list[str] = []
    for tok in [t.strip() for t in spec.split(",") if t.strip()]:
        env_names.append(tok)
    return tuple(env_names)

# Keep variable name ENVS for scoring logic; values are env name strings
ENVS: Tuple[str, ...] = _get_env_list_from_envvar()

# --------------------------------------------------------------------------- #
#                   S3 helpers                                                #
# --------------------------------------------------------------------------- #
# ── ENV ──────────────────────────────────────────────────────────────────────
WINDOW        = int(os.getenv("AFFINE_WINDOW", 20))
RESULT_PREFIX = "affine/results/"
INDEX_KEY     = "affine/index.json"

FOLDER  = os.getenv("R2_FOLDER", "affine" )
BUCKET  = os.getenv("R2_BUCKET_ID", "00523074f51300584834607253cae0fa" )
ACCESS  = os.getenv("R2_WRITE_ACCESS_KEY_ID", "")
SECRET  = os.getenv("R2_WRITE_SECRET_ACCESS_KEY", "")
ENDPOINT = f"https://{BUCKET}.r2.cloudflarestorage.com"

# Public (unauthenticated) read mode via r2.dev — set AFFINE_R2_PUBLIC=1 to enable
PUBLIC_READ = os.getenv("AFFINE_R2_PUBLIC", "1") == "1"
ACCOUNT_ID  = os.getenv("R2_ACCOUNT_ID", BUCKET)

R2_PUBLIC_BASE = f"https://pub-bf429ea7a5694b99adaf3d444cbbe64d.r2.dev"

get_client_ctx = lambda: get_session().create_client(
    "s3", endpoint_url=ENDPOINT,
    aws_access_key_id=ACCESS, aws_secret_access_key=SECRET,
    config=Config(max_pool_connections=256)
)

CACHE_DIR = Path(os.getenv("AFFINE_CACHE_DIR",
                 Path.home() / ".cache" / "affine" / "blocks"))
CACHE_DIR.mkdir(parents=True, exist_ok=True)

def _w(b: int) -> int: return (b // WINDOW) * WINDOW

# ── fast JSON ───────────────────────────────────────────────────────────────
try:
    import orjson as _json
    _loads, _dumps = _json.loads, _json.dumps
except ModuleNotFoundError:
    _loads = lambda b: json.loads(b.decode())
    _dumps = lambda o: json.dumps(o, separators=(",", ":")).encode()
    
# ── Index helpers ───────────────────────────────────────────────────────────
async def _index() -> list[str]:
    if PUBLIC_READ:
        # Unauthenticated read from public R2 (r2.dev)
        sess = await _get_client()
        url = f"{R2_PUBLIC_BASE}/{INDEX_KEY}"
        async with sess.get(url, timeout=aiohttp.ClientTimeout(total=30)) as r:
            r.raise_for_status()
            return json.loads(await r.text())
    async with get_client_ctx() as c:
        r = await c.get_object(Bucket=FOLDER, Key=INDEX_KEY)
        return json.loads(await r["Body"].read())

async def _update_index(k: str) -> None:
    async with get_client_ctx() as c:
        try:
            r = await c.get_object(Bucket=FOLDER, Key=INDEX_KEY)
            idx = set(json.loads(await r["Body"].read()))
        except c.exceptions.NoSuchKey:
            idx = set()
        if k not in idx:
            idx.add(k)
            await c.put_object(Bucket=FOLDER, Key=INDEX_KEY,
                               Body=_dumps(sorted(idx)),
                               ContentType="application/json")

# ── Shard cache ─────────────────────────────────────────────────────────────
async def _cache_shard(key: str, sem: asyncio.Semaphore) -> Path:
    name, out = Path(key).name, None
    out = CACHE_DIR / f"{name}.jsonl"; mod = out.with_suffix(".modified")
    async with sem:
        if PUBLIC_READ:
            # Unauthenticated read from public R2 (r2.dev)
            sess = await _get_client()
            url = f"{R2_PUBLIC_BASE}/{key}"
            async with sess.get(url, timeout=aiohttp.ClientTimeout(total=60)) as r:
                r.raise_for_status()
                body = await r.read()
                lm = r.headers.get("last-modified", str(time.time()))
            tmp = out.with_suffix(".tmp")
            with tmp.open("wb") as f:
                f.write(b"\n".join(_dumps(i) for i in _loads(body)) + b"\n")
            os.replace(tmp, out); mod.write_text(lm)
            return out
        async with get_client_ctx() as c:
            if out.exists() and mod.exists():
                h = await c.head_object(Bucket=FOLDER, Key=key)
                if h["LastModified"].isoformat() == mod.read_text().strip():
                    return out
            o = await c.get_object(Bucket=FOLDER, Key=key)
            body, lm = await o["Body"].read(), o["LastModified"].isoformat()
    tmp = out.with_suffix(".tmp")
    with tmp.open("wb") as f:
        f.write(b"\n".join(_dumps(i) for i in _loads(body)) + b"\n")
    os.replace(tmp, out); mod.write_text(lm)
    return out

# ── Local JSON‑Lines iterator ───────────────────────────────────────────────
async def _jsonl(p: Path):
    try:
        import aiofiles
        async with aiofiles.open(p, "rb") as f:
            async for l in f: yield l.rstrip(b"\n")
    except ModuleNotFoundError:
        def _read():                         # run in thread
            with p.open("rb") as f: return f.read().splitlines()
        for l in await asyncio.to_thread(_read): yield l

# ── Core async stream (Result objects) ──────────────────────────────────────
async def dataset(
    tail: int,
    *,
    max_concurrency: int = 10,      # parallel S3 downloads
) -> AsyncIterator["Result"]:
    """
    Stream `Result`s in deterministic order while pre‑downloading future
    shards concurrently.
    """
    # ── figure out which windows we need ────────────────────────────────
    sub  = await get_subtensor()
    cur  = await sub.get_current_block()
    need = {w for w in range(_w(cur - tail), _w(cur) + WINDOW, WINDOW)}
    keys = [
        k for k in await _index()
        if (h := Path(k).name.split("-", 1)[0]).isdigit() and int(h) in need
    ]
    keys.sort()    
    # ── helpers ────────────────────────────────
    sem = asyncio.Semaphore(max_concurrency)     # throttle S3
    async def _prefetch(key: str) -> Path:       # just downloads / caches
        return await _cache_shard(key, sem)
    tasks: list[asyncio.Task[Path]] = [
        asyncio.create_task(_prefetch(k)) for k in keys[:max_concurrency]
    ]
    next_key = max_concurrency            
    bar = tqdm(f"Dataset=({cur}, {cur - tail})", unit="res", dynamic_ncols=True)
    # ── main loop: iterate over keys in order ───────────────────────────
    for i, key in enumerate(keys):
        path = await tasks[i]
        if next_key < len(keys):
            tasks.append(asyncio.create_task(_prefetch(keys[next_key])))
            next_key += 1
        async for raw in _jsonl(path):
            try:
                r = Result.model_validate(_loads(raw))
                if r.verify():
                    bar.update(1)
                    yield r
            except Exception:
                pass
    bar.close()
    
    
# --------------------------------------------------------------------------- #
async def sign_results( wallet, results ):
    try:
        signer_url = get_conf('SIGNER_URL', default='http://signer:8080')
        timeout = aiohttp.ClientTimeout(connect=2, total=30)
        async with aiohttp.ClientSession(timeout=timeout) as session:
            payloads = [str(r.challenge) for r in results]
            resp = await session.post(f"{signer_url}/sign", json={"payloads": payloads})
            if resp.status == 200:
                data = await resp.json()
                sigs = data.get("signatures") or []
                hotkey = data.get("hotkey")
                for r, s in zip(results, sigs):
                    r.hotkey = hotkey
                    r.signature = s
    except Exception as e:
        logger.info(f"sink: signer unavailable, using local signing: {type(e).__name__}: {e}")
        hotkey = wallet.hotkey.ss58_address
        for r in results: 
            r.sign(wallet)
    finally:
        return hotkey, results

# ── Minimal sink / misc helpers (optional) ──────────────────────────────────
# Global buffer to reduce R2 writes; flush on threshold or force.
SINK_BUFFER: list["Result"] = []
<<<<<<< HEAD
SINK_BUFFER_SIZE = int(os.getenv("AFFINE_SINK_BUFFER", "2000"))
=======
SINK_BUFFER_SIZE = int(os.getenv("AFFINE_SINK_BUFFER", "100"))
>>>>>>> a59700e4
async def sink_enqueue(wallet, block, results, force: bool = False):
    global SINK_BUFFER
    SINK_BUFFER.extend(results)
    if not force and len(SINK_BUFFER) < SINK_BUFFER_SIZE: return
    buf, SINK_BUFFER = SINK_BUFFER, []
    await sink(wallet=wallet, results=buf, block=block)
async def sink(wallet: bt.wallet, results: list["Result"], block: int = None):
    if not results: return
    if block is None:
        sub = await get_subtensor(); block = await sub.get_current_block()
    valid = [r for r in results if getattr(r.response, "success", False)]
    if not valid:
        return
    hotkey, signed = await sign_results( wallet, valid )
    key = f"{RESULT_PREFIX}{_w(block):09d}-{hotkey}.json"
    dumped = [ r.model_dump(mode="json") for r in signed ]
    async with get_client_ctx() as c:
        try:
            r = await c.get_object(Bucket=FOLDER, Key=key)
            merged = json.loads(await r["Body"].read()) + dumped
        except c.exceptions.NoSuchKey:
            merged = dumped
        await c.put_object(Bucket=FOLDER, Key=key, Body=_dumps(merged),
                           ContentType="application/json")
    if len(merged) == len(dumped):              # shard was new
        await _update_index(key)

async def prune(tail: int):
    sub = await get_subtensor(); cur = await sub.get_current_block()
    for f in CACHE_DIR.glob("*.jsonl"):
        b = f.name.split("-", 1)[0]
        if b.isdigit() and int(b) < cur - tail:
            try: f.unlink()
            except OSError: pass

# --------------------------------------------------------------------------- #
#                               QUERY                                         #
# --------------------------------------------------------------------------- #
# Lazy-initialised semaphore and shared HTTP client
_HTTP_SEMS: Dict[int, asyncio.Semaphore] = {}
_CLIENTS: Dict[int, aiohttp.ClientSession] = {}

async def _get_sem() -> asyncio.Semaphore:
    try:
        loop = asyncio.get_running_loop()
    except RuntimeError:
        loop = asyncio.get_event_loop()
    key = id(loop)
    sem = _HTTP_SEMS.get(key)
    if sem is None:
        sem = asyncio.Semaphore(int(os.getenv("AFFINE_HTTP_CONCURRENCY", "400")))
        _HTTP_SEMS[key] = sem
    return sem

async def _get_client() -> aiohttp.ClientSession:
    try:
        loop = asyncio.get_running_loop()
    except RuntimeError:
        loop = asyncio.get_event_loop()
    key = id(loop)
    client = _CLIENTS.get(key)
    if client is None or client.closed:
        limit = int(os.getenv("AFFINE_HTTP_CONCURRENCY", "400"))  # raise this
        conn = aiohttp.TCPConnector(
            limit=limit,              # match or exceed your semaphore
            limit_per_host=0,         # don't artificially throttle per host
            ttl_dns_cache=300,        # cache DNS results
            enable_cleanup_closed=True
        )
        client = aiohttp.ClientSession(
            connector=conn,
            timeout=aiohttp.ClientTimeout(total=None)
        )
        _CLIENTS[key] = client
    return client


TERMINAL = {400, 404, 410}
async def query(prompt, model: str = "unsloth/gemma-3-12b-it", slug: str = "llm", timeout=150, retries=0, backoff=1) -> Response:
    url = f"https://{slug}.chutes.ai/v1/chat/completions"
    hdr = {"Authorization": f"Bearer {get_conf('CHUTES_API_KEY')}", "Content-Type": "application/json"}
    start = time.monotonic()
    QCOUNT.labels(model=model).inc()
    R = lambda resp, at, err, ok: Response(response=resp, latency_seconds=time.monotonic()-start,
                                          attempts=at, model=model, error=err, success=ok)
    sess = await _get_client()
    sem = await _get_sem()
    for attempt in range(1, retries+2):
        try:
            payload = {"model": model, "messages": [{"role": "user", "content": prompt}]}
            async with sem, sess.post(url, json=payload,
                                      headers=hdr, timeout=timeout) as r:
                    txt = await r.text(errors="ignore")
                    if r.status in TERMINAL: return R(None, attempt, f"{r.status}:{txt}", False)
                    r.raise_for_status()
                    content = (await r.json())["choices"][0]["message"]["content"]
                    return R(content, attempt, None, True)
        except Exception as e:
            if attempt > retries: return R(None, attempt, str(e), False)
            await asyncio.sleep(backoff * 2**(attempt-1) * (1 + random.uniform(-0.1, 0.1)))

LOG_TEMPLATE = (
    "[RESULT] "
    "{pct:>3.0f}% | "
    "U{uid:>3d} │ "
    "{model:<50s} │ "
    "{env:<20} │ "
    "{success:^4s} │ "
    "{score:>6.4f} │ "
    "{latency:>6.3f}s"
)
async def run(challenges, miners, timeout=240, retries=0, backoff=1, task_ids: Optional[Dict[str, int]] = None)-> List[Result]:
    if not isinstance(challenges, list): challenges = [challenges]
    if isinstance(miners, Miner): miners = [miners]
    if isinstance(miners, dict):  mmap = miners
    elif isinstance(miners, list) and all(hasattr(m, "uid") for m in miners):  mmap = {m.uid: m for m in miners}
    else: mmap = await miners(miners)
    
    logger.trace("Running challenges: %s on miners: %s", [chal.prompt[:30] for chal in challenges], list(mmap.keys()))
    response = []
    
    async def proc(miner, chal):
        # Containerized path (AgentGym or Affine)
        if isinstance(chal.env, ContainerEnv):
            start = time.monotonic()
            try:
                ev = await chal.env.run_episode(policy=miner, task_id=(task_ids or {}).get(chal.env.name) if task_ids else None)
                resp = Response(response=None, latency_seconds=time.monotonic()-start, attempts=1, model=miner.model or "", error=None, success=True)
            except Exception as e:
                ev = Evaluation(env=chal.env, score=0.0, extra={"error": str(e), "evaluation_failed": True})
                resp = Response(response=None, latency_seconds=time.monotonic()-start, attempts=1, model=miner.model or "", error=str(e), success=False)
            # Update metrics for AgentGym immediately
            try:
                SCORE.labels(uid=miner.uid, env=chal.env.name).set(ev.score)
            except Exception:
                pass
            # Log score line
            logger.info(f"[SCORE] U{miner.uid:>3d} {chal.env.name:<20} = {ev.score:.4f}")
            return Result(miner=miner, challenge=chal, response=resp, evaluation=ev)
        # Unsupported env type path (should not occur now)
        start = time.monotonic()
        err = f"Unsupported environment type: {type(chal.env).__name__}"
        ev = Evaluation(env=chal.env, score=0.0, extra={"error": err, "evaluation_failed": True})
        resp = Response(response=None, latency_seconds=time.monotonic()-start, attempts=1, model=miner.model or "", error=err, success=False)
        return Result(miner=miner, challenge=chal, response=resp, evaluation=ev)
    
    tasks = [ asyncio.create_task(proc(m, chal)) for m in mmap.values() if m.model for chal in challenges]  
    total = len(tasks); completed = 0
    for task in asyncio.as_completed(tasks): 
        result: Result = await task
        response.append(result); completed += 1
        logger.debug(
            LOG_TEMPLATE.format(
                pct    = completed / total * 100,
                env    = result.challenge.env.name,                   
                uid    = result.miner.uid,                 
                model  = result.miner.model[:50] or "",         
                success= "RECV" if result.response.success else "NULL",
                score  = result.evaluation.score,
                latency= result.response.latency_seconds
            )
        )
    return response


# --------------------------------------------------------------------------- #
#                              Miners                                         #
# --------------------------------------------------------------------------- #
async def get_chute(chutes_id: str) -> Dict[str, Any]:
    url = f"https://api.chutes.ai/chutes/{chutes_id}"
    token = os.getenv("CHUTES_API_KEY", "")
    headers = {"Authorization": token}
    sess = await _get_client()
    async with sess.get(url, headers=headers, timeout=aiohttp.ClientTimeout(total=5)) as r:
        text = await r.text(errors="ignore")
        if r.status != 200:
            return None
        info = await r.json()
        for k in ('readme','cords','tagline','instances'):
            info.pop(k, None)
        info.get('image', {}).pop('readme', None)
        return info
        
async def get_chute_code(identifier: str) -> Optional[str]:
    url = f"https://api.chutes.ai/chutes/code/{identifier}"
    token = os.getenv("CHUTES_API_KEY", "")
    headers = {"Authorization": token}
    async with aiohttp.ClientSession() as session:
        async with session.get(url, headers=headers) as r:
            if r.status != 200:
                return None
            return await r.text(errors="ignore")

async def get_latest_chute_id(model_name: str, api_key: Optional[str] = None) -> Optional[str]:
    token = api_key or os.getenv("CHUTES_API_KEY", ""); 
    if not token: return None
    try:
        async with aiohttp.ClientSession() as session:
            async with session.get("https://api.chutes.ai/chutes/", headers={"Authorization": token}) as r:
                if r.status != 200: return None
                data = await r.json()
    except Exception: return None
    chutes = data.get("items", data) if isinstance(data, dict) else data
    if not isinstance(chutes, list): return None
    for chute in reversed(chutes):
        if any(chute.get(k) == model_name for k in ("model_name", "name", "readme")):
            return chute.get("chute_id")
    return None

async def get_weights_shas(model_id: str, revision: Optional[str] = None) -> Optional[set[str]]:
    key = (model_id, revision)
    now = time.time()
    cached = WEIGHTS_SHA_CACHE.get(key)
    if cached and now - cached[1] < WEIGHTS_TTL:
        return cached[0]
    async with _get_weights_lock():
        cached = WEIGHTS_SHA_CACHE.get(key)
        if cached and now - cached[1] < WEIGHTS_TTL:
            return cached[0]
        try:
            def _repo_info():
                return HfApi(token=os.getenv("HF_TOKEN")).repo_info(
                    repo_id=model_id, repo_type="model", revision=revision, files_metadata=True
                )
            info = await asyncio.to_thread(_repo_info)
            sib = getattr(info, "siblings", None) or []
            def _name(s): return getattr(s, "rfilename", None) or getattr(s, "path", "")
            shas = {str(getattr(s, "lfs", {})["sha256"]) for s in sib
                    if (isinstance(getattr(s, "lfs", None), dict) and _name(s).endswith(".safetensors") and "sha256" in getattr(s, "lfs", {}))}
            WEIGHTS_SHA_CACHE[key] = (shas or None, now)
            return shas or None
        except Exception as e:
            logger.trace(f"HF weights sha lookup failed for {model_id}@{revision}: {e}")
            WEIGHTS_SHA_CACHE[key] = (None, now)
            return None

async def miners(
    uids: Optional[Union[int, List[int]]] = None,
    netuid: int = NETUID,
    meta: object = None,
) -> Dict[int, Miner]:
    sub = await get_subtensor()
    meta = meta or await sub.metagraph(netuid)
    commits = await sub.get_all_revealed_commitments(netuid)
    if uids is None:uids = list(range(len(meta.hotkeys)))
    elif isinstance(uids, int): uids = [uids]    
    meta_sem = asyncio.Semaphore(int(os.getenv("AFFINE_META_CONCURRENCY", "12")))
    async def fetch(uid: int):
        try:
            hotkey = meta.hotkeys[ uid ]
            if hotkey not in commits: return None
            commit = commits[hotkey]
            block, data = commit[-1]     
            block = 0 if uid == 0 else block
            data = json.loads(data)
            model, miner_revision, chute_id = data.get("model"), data.get("revision"), data.get("chute_id")
            async with meta_sem:
                chute = await get_chute(chute_id)
            if not chute: return None
            if not chute.get("hot", False): return None
            gated = await check_model_gated(model)
            if gated is None or gated is True: return None
            chutes_name, slug, chutes_revision = chute.get('name'), chute.get("slug"), chute.get("revision")
            if model != chutes_name or (uid != 0 and chutes_name.split('/')[1].lower()[:6] != 'affine'): return None
            if chutes_revision == None or miner_revision == chutes_revision:
                async with meta_sem:
                    shas = await get_weights_shas(model, miner_revision)
                return Miner(
                    uid=uid, hotkey=hotkey, model=model, block=int(block),
                    revision = miner_revision,
                    slug = slug,
                    chute=chute,
                    weights_shas=shas,
                )
        except: pass
    results = await asyncio.gather(*(fetch(uid) for uid in uids))
    output = {uid: m for uid, m in zip(uids, results) if m is not None}
    # Remove duplicates.
    if output:
        earliest_by_sha: Dict[str, Tuple[int, int]] = {}
        for uid, m in output.items():
            if not m.weights_shas: continue
            blk = m.block if isinstance(m.block, int) else (int(m.block) if m.block is not None else (2**63 - 1))
            for sha in m.weights_shas:
                prev = earliest_by_sha.get(sha)
                if prev is None or blk < prev[0]:
                    earliest_by_sha[sha] = (blk, uid)
        if earliest_by_sha:
            keep = set(output.keys())
            for uid, m in output.items():
                if m.weights_shas and any(earliest_by_sha.get(s, (None, uid))[1] != uid for s in m.weights_shas):
                    if uid in keep: keep.remove(uid)
            output = {uid: m for uid, m in output.items() if uid in keep}
        if output:
            best_by_model: Dict[str, Tuple[int, int]] = {}
            for uid, m in output.items():
                if not m.model:
                    continue
                blk = m.block if isinstance(m.block, int) else (int(m.block) if m.block is not None else (2**63 - 1))
                prev = best_by_model.get(m.model)
                if prev is None or blk < prev[0]:
                    best_by_model[m.model] = (blk, uid)
            selected_uids = {uid for _, uid in best_by_model.values()}
            output = {uid: m for uid, m in output.items() if uid in selected_uids}
    return output


# --------------------------------------------------------------------------- #
#                               CLI                                           #
# --------------------------------------------------------------------------- #
@click.group()
@click.option('-v', '--verbose', count=True, help='Increase verbosity (-v INFO, -vv DEBUG, -vvv TRACE)')
def cli(verbose):
    """Affine CLI"""
    setup_logging(verbose)
    
# --------------------------------------------------------------------------- #
#                   Env builder (AFFINE_ENV_LIST support)                     #
# --------------------------------------------------------------------------- #
def _build_envs() -> List[BaseEnv]:
    """Build active envs from AFFINE_ENV_LIST; accept bare names as agentgym."""
    spec = os.getenv("AFFINE_ENV_LIST", "").strip()
    if not spec:
        raise RuntimeError("AFFINE_ENV_LIST is required and must list envs, e.g. 'webshop,agentgym:alfworld,affine:sat'")
    envs: List[BaseEnv] = []
    for tok in [t.strip() for t in spec.split(",") if t.strip()]:
        if ":" in tok:
            prefix, name = tok.split(":", 1)
            if prefix == "agentgym":
                envs.append(AgentGymContainerEnv(env_name=name))
            elif prefix == "affine":
                envs.append(AffineContainerEnv(env_name=name))
            else:
                logger.warning(f"Unknown env prefix in AFFINE_ENV_LIST: {prefix}")
        else:
            envs.append(AgentGymContainerEnv(env_name=tok))
    if not envs:
        raise RuntimeError("AFFINE_ENV_LIST contained no supported entries.")
    return envs

# --------------------------------------------------------------------------- #
#                               Watchdog                                      #
# --------------------------------------------------------------------------- #
HEARTBEAT = None

async def watchdog(timeout: int = 600, sleep_div: float = 6.0):
    sleep = timeout / sleep_div
    while HEARTBEAT is None:
        await asyncio.sleep(sleep)
    while True:
        elapsed = time.monotonic() - HEARTBEAT
        if elapsed > timeout:
            logging.error(f"[WATCHDOG] Process stalled {elapsed:.0f}s — exiting process.")
            os._exit(1)
        await asyncio.sleep(sleep)
            
# --------------------------------------------------------------------------- #
#                               Runner                                        #
# --------------------------------------------------------------------------- #
import contextlib
@cli.command("runner")
def runner():
    coldkey = get_conf("BT_WALLET_COLD", "default")
    hotkey  = get_conf("BT_WALLET_HOT",  "default")
    wallet  = bt.wallet(name=coldkey, hotkey=hotkey)

    async def _run():
        subtensor = None
        envs = _build_envs()

        # ── config ───────────────────────────────────────────────────────────
        MAX_USES       = 30
        REFRESH_S      = 600     # metagraph/miners refresh cadence (s)
        SINK_BATCH     = 300     # flush threshold
        SINK_MAX_WAIT  = 60*5      # max seconds to hold partial batch
        BACKOFF0       = 5
        BACKOFF_CAP    = 300

        # ── state ───────────────────────────────────────────────────────────
        # Challenge cache per env (reused as placeholder to keep stable challenge_id)
        chal_cache: Dict[str, Tuple[Challenge, int]] = {}
        last_sync = 0.0
        miners_map: Dict[int, Miner] = {}
        # Per-env rounds and inflight tasks
        env_round: Dict[str, int] = {e.name: 0 for e in envs}
        env_inflight: Dict[str, Dict[int, asyncio.Task]] = {e.name: {} for e in envs}

        # results pipeline
        sink_q: asyncio.Queue = asyncio.Queue()

        # monitoring state
        last_status_log = 0.0
        total_requests = 0
        requests_since_last_log = 0

        def ok(res_list):
            if not res_list: return False
            r = res_list[0]
            if not getattr(r.response, "success", False): return False
            return True

        async def get_env_challenge(e: BaseEnv) -> Challenge:
            key = e.name
            chal, uses = chal_cache.get(key, (None, 0))
            if chal is None or uses >= MAX_USES:
                # Build a stable placeholder challenge; actual evaluation happens in run_episode
                chal, uses = Challenge(env=e, prompt=f"{e.name} placeholder", extra={}), 0
            chal_cache[key] = (chal, uses + 1)
            return chal

        async def schedule_env_round(e: BaseEnv):
            nonlocal total_requests, requests_since_last_log
            name = e.name
            if env_inflight[name]:
                return
            # Compute common id for this env round
            data_len = (getattr(e, "data_len", 200) or 200)
            tid = random.randint(0, int(data_len) - 1)
            chal = await get_env_challenge(e)
            tasks = {}
            for m in miners_map.values():
                if not getattr(m, "model", None):
                    continue
                t = asyncio.create_task(run([chal], m, timeout=180, task_ids={name: tid}))
                tasks[int(m.uid)] = t
                total_requests += 1
                requests_since_last_log += 1
            env_inflight[name] = tasks

        async def ensure_subtensor():
            nonlocal subtensor
            if subtensor is None:
                subtensor = await get_subtensor()
            return subtensor

        async def refresh_miners(now):
            nonlocal last_sync, miners_map
            if (now - last_sync) >= REFRESH_S or last_sync == 0:
                st = await ensure_subtensor()
                meta = await st.metagraph(NETUID)
                miners_map = await miners(meta=meta)
                last_sync = now
                logger.debug(f"refresh: miners={len(miners_map)}")

        async def sink_worker():
            """Consumes results from sink_q and flushes in batches of SINK_BATCH or after SINK_MAX_WAIT."""
            nonlocal subtensor
            batch = []
            first_put_time = None
            while True:
                try:
                    # If we have started a batch, only wait up to the remaining hold time; otherwise wait for first item.
                    if first_put_time is None:
                        logger.debug(f"sink_worker: queue size={sink_q.qsize()}")
                        item = await sink_q.get()
                        first_put_time = time.monotonic()
                        batch.append(item)
                        # Opportunistically drain without blocking to build the batch quickly
                        while len(batch) < SINK_BATCH:
                            try:
                                more = sink_q.get_nowait()
                                batch.append(more)
                            except asyncio.QueueEmpty:
                                break
                    else:
                        remaining = SINK_MAX_WAIT - (time.monotonic() - first_put_time)
                        timeout = remaining if remaining > 0.05 else 0.05
                        try:
                            item = await asyncio.wait_for(sink_q.get(), timeout=timeout)
                            batch.append(item)
                            while len(batch) < SINK_BATCH:
                                try:
                                    more = sink_q.get_nowait()
                                    batch.append(more)
                                except asyncio.QueueEmpty:
                                    break
                        except asyncio.TimeoutError:
                            pass

                    elapsed = (time.monotonic() - first_put_time) if first_put_time is not None else 0.0
                    logger.debug(f"Until Sink: {len(batch)}/{SINK_BATCH} Time: {elapsed}/{SINK_MAX_WAIT}")
                    await asyncio.sleep(3)
                    if len(batch) >= SINK_BATCH or (batch and elapsed >= SINK_MAX_WAIT):
                        st = await ensure_subtensor()
                        blk = await st.get_current_block()
                        # Flatten: items may be single Result or list[Result]
                        flat = []
                        for it in batch:
                            if isinstance(it, list):
                                flat.extend(it)
                            else:
                                flat.append(it)
                        logger.debug(f"sink_worker: flushing {len(flat)} results")
                        try:
                            await sink_enqueue(wallet, blk, flat)
                        except Exception:
                            traceback.print_exc()
                            # keep going; don't drop future batches
                        batch.clear()
                        first_put_time = None
                except asyncio.CancelledError:
                    # drain and final flush
                    flat = []
                    while not sink_q.empty():
                        it = sink_q.get_nowait()
                        if isinstance(it, list): flat.extend(it)
                        else: flat.append(it)
                    if flat:
                        try:
                            st = await ensure_subtensor()
                            blk = await st.get_current_block()
<<<<<<< HEAD
                            logger.debug(f"sink_worker: final flush {len(flat)}")
=======
                            logger.trace(f"sink_worker: final flush {len(flat)}")
>>>>>>> a59700e4
                            await sink_enqueue(wallet, blk, flat, force=True)
                        except Exception:
                            traceback.print_exc()
                    break

        async def main_loop():
            global HEARTBEAT
            nonlocal last_status_log, requests_since_last_log
            sink_task = asyncio.create_task(sink_worker())
            try:
                while True:
                    HEARTBEAT = now = time.monotonic()
                    # heartbeat + ensure subtensor
                    _ = await ensure_subtensor()
                    # periodic refresh
                    await refresh_miners(now)
                    if not miners_map:
                        await asyncio.sleep(1)
                        continue

                    # Pre-warm shared container envs if enabled
                    for e in envs:
                        if isinstance(e, ContainerEnv):
                            try:
                                await e.ensure_ready()
                            except Exception as ex:
                                logger.warning(f"ensure_ready failed for {e.name}: {ex}")

                    # periodic status logging
                    if now - last_status_log >= 30:
                        elapsed = now - last_status_log if last_status_log > 0 else 30
                        rps = requests_since_last_log / elapsed
                        queue_size = sink_q.qsize()
                        inflight_total = sum(len(d) for d in env_inflight.values())
                        logger.info(f"[STATUS] miners={len(miners_map)} inflight={inflight_total} queue={queue_size} req/s={rps:.1f} total_req={total_requests}")
                        last_status_log = now
                        requests_since_last_log = 0

                    # Schedule a round per env if idle
                    for e in envs:
                        await schedule_env_round(e)

                    # Aggregate inflight tasks across envs
                    all_tasks = [t for d in env_inflight.values() for t in d.values()]
                    if not all_tasks:
                        await asyncio.sleep(0.2)
                        continue

                    done, _ = await asyncio.wait(all_tasks, return_when=asyncio.FIRST_COMPLETED, timeout=5.0)
                    HEARTBEAT = now = time.monotonic()  # tick during long episodes
                    for t in done:
                        # locate env + uid for task
                        found = None
                        for name, d in env_inflight.items():
                            for uid, tk in d.items():
                                if tk is t:
                                    found = (name, uid)
                                    break
                            if found: break
                        name, uid = found if found else ("?", -1)
                        # Remove inflight entry
                        if name in env_inflight:
                            env_inflight[name].pop(uid, None)
                        try:
                            res_list = await t  # list[Result]
                        except Exception as e:
                            logger.debug(f"task error env={name} uid={uid}: {e}")
                            res_list = []

                        if res_list:
                            # enqueue results for sink
                            sink_q.put_nowait(res_list)
                            # Update metrics/logs for each result
                            for r in res_list:
                                try:
                                    SCORE.labels(uid=r.miner.uid, env=r.challenge.env.name).set(r.evaluation.score)
                                except Exception:
                                    pass
                                logger.debug(
                                    LOG_TEMPLATE.format(
                                        pct=0,
                                        env=r.challenge.env.name,
                                        uid=r.miner.uid,
                                        model=(r.miner.model or "")[:50],
                                        success="RECV" if getattr(r.response, "success", False) else "NULL",
                                        score=r.evaluation.score,
                                        latency=r.response.latency_seconds,
                                    )
                                )

                        # If env round completed (no more inflight), advance id and immediately schedule next round
                        if name in env_inflight and not env_inflight[name]:
                            env_round[name] = (env_round[name] + 1) % (next((e.data_len for e in envs if e.name == name), 200) or 200)
                            e = next((e for e in envs if e.name == name), None)
                            if e is not None:
                                await schedule_env_round(e)
            except asyncio.CancelledError:
                pass
            finally:
                # cancel sink worker and wait for final flush
                sink_task.cancel()
                with contextlib.suppress(asyncio.CancelledError):
                    await sink_task

        await main_loop()

    async def main():
        timeout = int(os.getenv("AFFINE_WATCHDOG_TIMEOUT", "900"))
        await asyncio.gather(_run(), watchdog(timeout=timeout))

    asyncio.run(main())



# --------------------------------------------------------------------------- #
#                               Validator                                     #
# --------------------------------------------------------------------------- #
    
async def _set_weights_with_confirmation(
    wallet: "bt.wallet",
    netuid: int,
    uids: list[int],
    weights: list[float],
    wait_for_inclusion: bool = False,
    retries: int = 10,
    delay_s: float = 2.0,
    log_prefix: str = "",
) -> bool:
    for attempt in range(retries):
        try:
            st = await get_subtensor()
            ref = await st.get_current_block()
            logger.info(f"{log_prefix} set_weights attempt {attempt+1}/{retries}: netuid={netuid} uids={uids} weights={weights}")
            start = time.monotonic()
            bt.subtensor(get_conf('SUBTENSOR_ENDPOINT', default='finney')).set_weights(
                wallet=wallet, netuid=netuid, weights=weights, uids=uids,
                wait_for_inclusion=wait_for_inclusion,
            )
            logger.info(f"{log_prefix} extrinsic submitted in {(time.monotonic()-start)*1000:.1f}ms; waiting next block … (ref_block={ref})")
            await st.wait_for_block()
            meta = await st.metagraph(netuid)
            try:
                idx = meta.hotkeys.index(wallet.hotkey.ss58_address)
                lu = meta.last_update[idx]
                logger.info(f"{log_prefix} last_update={lu}, ref_block={ref}")
                if lu >= ref:
                    logger.info(f"{log_prefix} confirmation OK (last_update >= ref)")
                    return True
                logger.warning(f"{log_prefix} confirmation not yet included (last_update < ref), retrying …")
            except ValueError:
                logger.warning(f"{log_prefix} wallet hotkey not found in metagraph hotkeys; retrying …")
        except Exception as e:
            logger.warning(f"{log_prefix} set_weights attempt {attempt+1}/{retries} error: {type(e).__name__}: {e}")
        await asyncio.sleep(delay_s)
    return False

@cli.command("signer")
@click.option('--host', default=os.getenv('SIGNER_HOST', '0.0.0.0'))
@click.option('--port', default=int(os.getenv('SIGNER_PORT', '8080')))
def signer(host: str, port: int):
    """Start lightweight HTTP signer service."""
    async def _run():
        from aiohttp import web
        coldkey = get_conf("BT_WALLET_COLD", "default")
        hotkey = get_conf("BT_WALLET_HOT", "default")
        wallet = bt.wallet(name=coldkey, hotkey=hotkey)
        @web.middleware
        async def access_log(request: "web.Request", handler):
            start = time.monotonic()
            try:
                resp = await handler(request)
                return resp
            finally:
                dur = (time.monotonic() - start) * 1000
                logger.info(
                    f"[signer] {request.remote} {request.method} {request.path} -> {getattr(request, 'response', None) and getattr(request.response, 'status', '?')} {dur:.1f}ms"
                )

        async def health(_request: "web.Request"):
            return web.json_response({"ok": True})
    
        async def sign_handler(request: "web.Request"):
            try:
                payload = await request.json()
                data = payload.get("payloads") or payload.get("data") or []
                if isinstance(data, str):
                    data = [data]
                sigs = [(wallet.hotkey.sign(data=d)).hex() for d in data]
                return web.json_response({
                    "success": True,
                    "signatures": sigs,
                    "hotkey": wallet.hotkey.ss58_address
                })
            except Exception as e:
                logger.error(f"[signer] /sign error: {e}")
                return web.json_response({"success": False, "error": str(e)}, status=500)


        async def set_weights_handler(request: "web.Request"):
            try:
                logger.info("[signer] /set_weights: request received")
                payload = await request.json()
                netuid = int(payload.get('netuid', NETUID))
                uids = payload.get('uids') or []
                weights = payload.get('weights') or []
                wait_for_inclusion = bool(payload.get('wait_for_inclusion', False))
                ok = await _set_weights_with_confirmation(
                    wallet,
                    netuid,
                    uids,
                    weights,
                    wait_for_inclusion,
                    retries=int(os.getenv("SIGNER_RETRIES", "10")),
                    delay_s=float(os.getenv("SIGNER_RETRY_DELAY", "2")),
                    log_prefix="[signer]",
                )
                logger.info(f"[signer] /set_weights: confirmation={'ok' if ok else 'failed'}")
                return web.json_response({"success": True} if ok else {"success": False, "error": "confirmation failed"}, status=200 if ok else 500)
            except Exception as e:
                logger.error(f"[signer] set_weights error: {e}")
                return web.json_response({"success": False, "error": str(e)}, status=500)

        app = web.Application(middlewares=[access_log])
        app.add_routes([
            web.get('/healthz', health),
            web.post('/set_weights', set_weights_handler),
            web.post('/sign', sign_handler),
        ])
        runner = web.AppRunner(app)
        await runner.setup()
        site = web.TCPSite(runner, host=host, port=port)
        await site.start()
        try:
            hn = socket.gethostname()
            ip = socket.gethostbyname(hn)
        except Exception:
            hn, ip = ("?", "?")
        logger.info(f"Signer service listening on http://{host}:{port} hostname={hn} ip={ip}")
        while True:
            await asyncio.sleep(3600)

    asyncio.run(_run())

async def retry_set_weights( wallet: bt.Wallet, uids: List[int], weights: List[float], retry: int = 10 ):
    # Delegate to signer; fallback to shared helper only if signer is unreachable
    signer_url = get_conf('SIGNER_URL', default='http://signer:8080')
    try:
        logger.info(f"Calling signer at {signer_url} for set_weights uids={uids}")
        parsed = urlparse(signer_url)
        try:
            infos = socket.getaddrinfo(parsed.hostname, parsed.port or 80, proto=socket.IPPROTO_TCP)
            addrs = ",".join(sorted({i[4][0] for i in infos}))
            logger.info(f"Signer DNS: host={parsed.hostname} -> {addrs}")
        except Exception as e:
            logger.warning(f"DNS resolve failed for {parsed.hostname}: {e}")
        timeout = aiohttp.ClientTimeout(connect=2, total=120)
        async with aiohttp.ClientSession(timeout=timeout) as session:
            start = time.monotonic()
            resp = await session.post(
                f"{signer_url}/set_weights",
                json={
                    "netuid": NETUID,
                    "weights": weights,
                    "uids": uids,
                    "wait_for_inclusion": False,
                },
            )
            dur_ms = (time.monotonic() - start) * 1000
            logger.info(f"Signer HTTP response status={resp.status} in {dur_ms:.1f}ms")
            # Try to parse JSON, otherwise log text (trimmed)
            try:
                data = await resp.json()
            except Exception:
                txt = await resp.text()
                data = {"raw": (txt[:500] + ('…' if len(txt) > 500 else ''))}
            logger.info(f"Signer response body={data}")
            if resp.status == 200 and data.get("success"):
                LASTSET.set(time.time())
                return
            # Do not fallback if signer exists but reports failure
            logger.warning(f"Signer responded error: status={resp.status} body={data}")
            return
    except ClientConnectorError as e:
        logger.info(f"Signer not reachable ({type(e).__name__}: {e}); falling back to local set_weights once")
        ok = await _set_weights_with_confirmation(
            wallet, NETUID, uids, weights, False,
            retries=int(os.getenv("SIGNER_RETRIES", "10")),
            delay_s=float(os.getenv("SIGNER_RETRY_DELAY", "2")),
            log_prefix="[validator-fallback]",
        )
        if ok:
            LASTSET.set(time.time())
        else:
            logger.error("Local set_weights confirmation failed")
        return
    except asyncio.TimeoutError as e:
        logger.warning(f"Signer call timed out: {e}. Not falling back to local because validator has no wallet.")
        return
    
# --- Scoring hyperparameters --------------------------------------------------
TAIL = 10_000
ALPHA = 0.9
EPS_FLOOR   = 0.005
Z_NOT_WORSE = 1.28
EPS_WIN     = 0.008
Z_WIN       = 0.5
ELIG        = 0.03 

async def get_weights(tail: int = TAIL, scale: float = 1):
    """
    Compute miner weights using ε-Pareto dominance and combinatoric subset winners.

    Pipeline
      1) Ingest last `tail` blocks → per-miner per-env accuracy.
      2) Determine eligibility (>=90% of per-env max count AND must be queryable).
      3) Global ε-dominance (all envs) for canonical 'best' (for tie breaks / summaries).
      4) Combinatoric scoring:
           - For every non-empty subset S of ENVS, pick the ε-Pareto winner on S.
           - Award K_|S| where K_1 = scale, K_s = C(N, s-1)*K_{s-1}.
         Fallback if no dominance edges on S: earliest version (earlier block wins).
      5) Normalize scores over eligibles to produce weights. Metrics + summary emitted.

    Returns:
      (uids, weights): list of eligible UIDs (best last) and their weights (sum to 1).
    """

    # --- fetch + prune --------------------------------------------------------
    st = await get_subtensor()
    blk = await st.get_current_block()
    logger.info(f"Pruning {tail} blocks from {blk - tail} to {blk}")
    await prune(tail=tail)

    meta = await st.metagraph(NETUID)
    BASE_HK = meta.hotkeys[0]
    N_envs = len(ENVS)
    
    # --- get currently queryable miners ---------------------------------------
    queryable_miners = await miners(meta=meta)
    queryable_hks = {m.hotkey for m in queryable_miners.values()}
    logger.info(f"Found {len(queryable_hks)} queryable miners (hot, valid chute, not gated)")

    # Tallies for all known hotkeys (so metrics update is safe even if some have no data)
    cnt   = {hk: defaultdict(int)   for hk in meta.hotkeys}  # per-env counts
    succ  = {hk: defaultdict(int)   for hk in meta.hotkeys}  # per-env correct (0/1 or [0,1])
    prev  = {}                                                # last sample per hk
    v_id  = {}                                                # (model, revision) per hk
    first_block = {}                                          # earliest block for current version

    # Pre-seed earliest commit block per miner from on-chain commitments
    try:
        commits = await st.get_all_revealed_commitments(NETUID)
        for uid, hk in enumerate(meta.hotkeys):
            if hk in commits:
                blk, _ = commits[hk][-1]
                first_block[hk] = 0 if uid == 0 else int(blk)
    except Exception:
        pass

    # --- ingest ---------------------------------------------------------------
    logger.info(f"Loading data from {blk - tail} to {blk}")
    async for c in dataset(tail=tail):
        NRESULTS.inc()
        hk, env = c.miner.hotkey, c.challenge.env.name

        # keep the base hk; otherwise require model family
        try:
            name = c.miner.model.split("/", 1)[1].lower()
        except Exception:
            name = str(c.miner.model).lower()
        if hk not in cnt or (hk != BASE_HK and not name.startswith("affine")):
            continue

        cur_vid = (c.miner.model, c.miner.revision)

        # On version change, reset ALL env streams and timestamp to current block
        if v_id.get(hk) != cur_vid:
            v_id[hk] = cur_vid
            first_block[hk] = c.miner.block
            for e in ENVS:
                cnt[hk][e] = 0
                succ[hk][e] = 0
        else:
            # Keep earliest commit block for the active version
            try:
                fb = int(first_block.get(hk, c.miner.block)) if first_block.get(hk) is not None else int(c.miner.block)
                cb = int(c.miner.block) if c.miner.block is not None else fb
                first_block[hk] = fb if fb <= cb else cb
            except Exception:
                pass

        # accumulate on successes.
        prev[hk] = c
        if c.response.success:
            cnt[hk][env]  += 1
            succ[hk][env] += float(c.evaluation.score)

    logger.info("Collected results.")

    if not prev:
        logger.warning("No results collected; defaulting to uid 0")
        return [0], [1.0]

    # --- accuracy + MAXENV ----------------------------------------------------
    acc = {
        hk: {e: (succ[hk][e] / cnt[hk][e] if cnt[hk][e] else 0.0) for e in ENVS}
        for hk in meta.hotkeys
    }

    active_hks = list(prev.keys())
    for e in ENVS:
        max_e = max((acc[hk][e] for hk in active_hks), default=0.0)
        MAXENV.labels(env=e).set(max_e)
    logger.info("Computed accuracy & updated MAXENV.")

    # --- eligibility: must be queryable AND meet sample requirements ---------
    required = {}
    for e in ENVS:
        max_cnt = max((cnt[hk][e] for hk in active_hks), default=0)
        max_cnt = min(max_cnt, 2000)
        required[e] = 10 + int(ELIG * max_cnt)
    # Only eligible if: 1) currently queryable, 2) meets sample requirements
    eligible = {hk for hk in active_hks 
                if hk in queryable_hks and all(cnt[hk][e] >= required[e] for e in ENVS)}
    logger.info(f"Eligible miners: {len(eligible)} (from {len(active_hks)} active, {len(queryable_hks)} queryable)")

    # --- ε-Pareto dominance helpers ------------------------------------------
    def thr_not_worse(a_i: float, n_i: int, a_j: float, n_j: int) -> float:
        """Tolerance for 'not worse' on an env: max(EPS_FLOOR, Z * SE_diff) with capped n to blunt volume advantage."""
        if Z_NOT_WORSE <= 0:
            return EPS_FLOOR
        n_i_eff = min(int(n_i), 1000)
        n_j_eff = min(int(n_j), 1000)
        # Clamp accuracies into [0, 1] to ensure valid Bernoulli variance and avoid negative sqrt domain
        p_i = min(max(a_i, 0.0), 1.0)
        p_j = min(max(a_j, 0.0), 1.0)
        var = (p_i * (1 - p_i)) / max(n_i_eff, 1) + (p_j * (1 - p_j)) / max(n_j_eff, 1)
        return max(EPS_FLOOR, Z_NOT_WORSE * math.sqrt(max(var, 0.0)))

    def thr_better(a_i: float, n_i: int, a_j: float, n_j: int, nw: float) -> float:
        """
        Margin to claim 'better on at least one env'. Kept ≤ 'not worse' tolerance.
        Floor-based by default; set Z_WIN>0 to scale with SE_diff.
        """
        if Z_WIN > 0:
            n_i_eff = min(int(n_i), 1000)
            n_j_eff = min(int(n_j), 1000)
            # Clamp accuracies into [0, 1] to ensure valid Bernoulli variance and avoid negative sqrt domain
            p_i = min(max(a_i, 0.0), 1.0)
            p_j = min(max(a_j, 0.0), 1.0)
            var = (p_i * (1 - p_i)) / max(n_i_eff, 1) + (p_j * (1 - p_j)) / max(n_j_eff, 1)
            t = max(EPS_WIN, Z_WIN * math.sqrt(max(var, 0.0)))
        else:
            t = EPS_WIN
        return min(t, nw)

    def dominates_on(a: str, b: str, subset) -> bool:
        """
        True iff 'a' is not-worse than 'b' on every env in `subset` (within thr_not_worse),
        and strictly better on at least one env by thr_better. Full ε-ties break by earlier start.
        """
        not_worse_all = True
        better_any    = False
        tie_all       = True
        for e in subset:
            ai, aj = acc[a][e], acc[b][e]
            ni, nj = cnt[a][e], cnt[b][e]
            nw  = thr_not_worse(ai, ni, aj, nj)
            bet = thr_better(ai, ni, aj, nj, nw)

            if ai < aj - nw:
                not_worse_all = False
            if ai >= aj + bet:
                better_any = True
            if abs(ai - aj) > nw:
                tie_all = False

        if not_worse_all and better_any:
            return True
        if tie_all and first_block.get(a, float("inf")) < first_block.get(b, float("inf")):
            return True
        return False

    # Global dominance (full ENVS) for summary + canonical "best"
    dom_full = defaultdict(int)
    # Pool for dominance should be eligible miners, or queryable miners if no eligible ones
    pool_for_dom = eligible if eligible else (queryable_hks & set(active_hks))
    for a, b in itertools.permutations(pool_for_dom, 2):
        if dominates_on(a, b, ENVS):
            dom_full[a] += 1
    logger.info("Computed ε-dominance counts (full env set).")

    def ts(hk: str) -> int:
        """Block-number timestamp; prefer earliest commit"""
        return int(first_block[hk]) if hk in first_block else float('inf')

    # Best should be from queryable miners only
    best_candidates = pool_for_dom if pool_for_dom else (queryable_hks if queryable_hks else active_hks[:1])
    best = max(best_candidates, key=lambda hk: (dom_full.get(hk, 0), -ts(hk))) if best_candidates else active_hks[0]
    best_uid = meta.hotkeys.index(best)

    # --- combinatoric scoring over all non-empty env subsets ------------------
    def layer_weights(N: int, kappa: float):
        """Per-subset weights K_s: K_1=kappa; K_s=C(N,s-1)*K_{s-1} for s>=2."""
        K = {1: kappa}
        for s in range(2, N + 1):
            K[s] = kappa * (2**s)
        return K

    def subset_winner(env_subset):
        """
        Winner on env_subset via ε-Pareto. If no dominance edges, fall back to:
          earliest version start block (earlier block wins).
        """
        dom_local = defaultdict(int)
        for x, y in itertools.permutations(pool_for_dom, 2):
            if dominates_on(x, y, env_subset):
                dom_local[x] += 1

        return max(pool_for_dom, key=lambda hk: (dom_local.get(hk, 0), -ts(hk)))

    # Calculate combinatoric scores for all miners (not just eligible)
    K = layer_weights(N_envs, scale)
    score = defaultdict(float)
    layer_points = {hk: defaultdict(float) for hk in active_hks}

    # --- Find single-env winners for highlighting ----------------------------
    env_winners = {}
    for e in ENVS:
        env_winners[e] = subset_winner((e,))

    # Award K_s to each subset winner
    for s in range(1, N_envs + 1):
        for env_subset in itertools.combinations(ENVS, s):
            w = subset_winner(env_subset)
            score[w] += K[s]
            layer_points[w][s] += K[s]

    # If no eligible miners exist, fall back to uid 0 with weight 1.0.
    if not eligible:
        logger.warning(f"No eligible miners (queryable={len(queryable_hks)}); assigning weight 1.0 to uid 0.")
        for uid, hk in enumerate(meta.hotkeys):
            WEIGHT.labels(uid=uid).set(1.0 if uid == 0 else 0.0)
            for e in ENVS:
                a = acc[hk][e]
                if a > 0:
                    SCORE.labels(uid=uid, env=e).set(a)

        hdr = (
            ["UID", "Model", "Rev"]
            + [f"{e}" for e in ENVS]
            + [f"L{s}" for s in range(1, N_envs + 1)]
            + ["Pts", "Elig", "Wgt"]
        )
        def row(hk: str):
            m = prev[hk].miner
            w = 1.0 if hk == best else 0.0
            model_name = str(m.model)[:50]
            env_cols = []
            for e in ENVS:
                base = f"{100 * acc[hk][e]:.2f}/{cnt[hk][e]}"
                if hk == env_winners.get(e):
                    env_cols.append(f"*{base}*")
                else:
                    env_cols.append(base)
            return [
                m.uid, model_name, str(m.revision)[:5],
                *env_cols,
                *[f"{layer_points[hk][s]:.1f}" for s in range(1, N_envs + 1)],
                f"{score.get(hk, 0.0):.2f}",
                "Y" if hk in eligible else "N",
                f"{w:.4f}",
            ]
        rows = sorted((row(hk) for hk in active_hks), key=lambda r: (r[-3], r[0]), reverse=True)
        print("Validator Summary:\n" + tabulate(rows, hdr, tablefmt="plain"))
        return [0], [1.0]  # Always return uid 0 when no eligible miners

    # Eligible path: normalize scores to weights over the eligible pool only
    total_points = sum(score[hk] for hk in eligible)
    if total_points <= 0:
        logger.warning("Combinatoric scoring returned zero total; falling back to canonical best.")
        weight_by_hk = {hk: (1.0 if hk == best else 0.0) for hk in eligible}
    else:
        weight_by_hk = {hk: (score[hk] / total_points) for hk in eligible}

    # --- summary printout -----------------------------------------------------
    hdr = (
        ["UID", "Model", "Rev"]
        + [f"{e}" for e in ENVS]
        + [f"L{s}" for s in range(1, N_envs + 1)]
        + ["Pts", "Elig", "Wgt"]
    )
    def row(hk: str):
        m = prev[hk].miner
        w = weight_by_hk.get(hk, 0.0)
        model_name = str(m.model)[:50]
        env_cols = []
        for e in ENVS:
            base = f"{100 * acc[hk][e]:.2f}/{cnt[hk][e]}"
            if hk == env_winners.get(e):
                env_cols.append(f"*{base}*")
            else:
                env_cols.append(base)
        return [
            m.uid, model_name[:30], str(m.revision)[:5],
            *env_cols,
            *[f"{layer_points[hk][s]:.1f}" for s in range(1, N_envs + 1)],
            f"{score.get(hk, 0.0):.2f}",
            "Y" if hk in eligible else "N",
            f"{w:.4f}",
        ]
    ranked_rows   = sorted((row(hk) for hk in eligible), key=lambda r: float(r[-3]), reverse=True)
    unranked_rows = sorted((row(hk) for hk in active_hks if hk not in eligible), key=lambda r: float(r[-3]), reverse=True)
    rows = ranked_rows + unranked_rows
    print("Validator Summary:\n" + tabulate(rows, hdr, tablefmt="plain"))

    # --- Prometheus updates ---------------------------------------------------
    for uid, hk in enumerate(meta.hotkeys):
        WEIGHT.labels(uid=uid).set(weight_by_hk.get(hk, 0.0))
        for e in ENVS:
            a = acc[hk][e]
            if a > 0:
                SCORE.labels(uid=uid, env=e).set(a)

    # --- Return weights in a stable shape (best last, as before) -------------
    eligible_uids = [meta.hotkeys.index(hk) for hk in eligible]
    uids = [u for u in eligible_uids if u != best_uid] + [best_uid]
    weights = [weight_by_hk.get(meta.hotkeys[u], 0.0) for u in uids]
    return uids, weights


        
@cli.command("validate")
def validate():
    global HEARTBEAT
    coldkey = get_conf("BT_WALLET_COLD", "default")
    hotkey  = get_conf("BT_WALLET_HOT", "default")
    wallet  = bt.wallet(name=coldkey, hotkey=hotkey)    
    async def _run():     
        LAST = 0
        TEMPO = 100
        subtensor = None
        while True:
            try:
                # ---------------- Wait for set weights. -----------------
                HEARTBEAT = time.monotonic()
                if subtensor is None: subtensor = await get_subtensor()
                BLOCK = await subtensor.get_current_block()
                if BLOCK % TEMPO != 0 or BLOCK <= LAST: 
                    logger.debug(f'Waiting ... {BLOCK} % {TEMPO} == {BLOCK % TEMPO} != 0')
                    await subtensor.wait_for_block()
                    continue
                
                # ---------------- Set weights. ------------------------
                uids, weights = await get_weights()
        
                # ---------------- Set weights. ------------------------
                logger.info("Setting weights ...")
                await retry_set_weights( wallet, uids=uids, weights=weights, retry = 3)
                subtensor = await get_subtensor()
                SETBLOCK = await subtensor.get_current_block()
                LASTSET.set_function(lambda: SETBLOCK - LAST)
                LAST = BLOCK           
            
                # ---------------- Other telemetry ------------------------
                CACHE.set(sum( f.stat().st_size for f in CACHE_DIR.glob("*.jsonl") if f.is_file()))
                
            except asyncio.CancelledError: break
            except Exception as e:
                traceback.print_exc()
                logger.info(f"Error in validator loop: {e}. Continuing ...")
                subtensor = None  # Force reconnection on next iteration
                await asyncio.sleep(10)  # Wait before retrying
                continue
            
    async def main():
        await asyncio.gather(
            _run(),
            watchdog(timeout = (60 * 20))
        )
    asyncio.run(main())
    
    
@cli.command("weights")
def weights():
    asyncio.run(get_weights())

# --------------------------------------------------------------------------- #
#                              Pull Model                                     #
# --------------------------------------------------------------------------- #
@cli.command("pull")
@click.argument("uid", type=int)
@click.option("--model_path", "-p", default = './model_path', required=True, type=click.Path(), help="Local directory to save the model")
@click.option('--hf-token', default=None, help="Hugging Face API token (env HF_TOKEN if unset)")
def pull(uid: int, model_path: str, hf_token: str):
    """Pulls a model from a specific miner UID if exists."""

    # 1. Ensure HF token
    hf_token     = hf_token or get_conf("HF_TOKEN")

    # 2. Lookup miner on‑chain
    miner_map = asyncio.run(miners(uids=uid))
    miner = miner_map.get(uid)
    
    if miner is None:
        click.echo(f"No miner found for UID {uid}", err=True)
        sys.exit(1)
    repo_name = miner.model
    logger.info("Pulling model %s for UID %d into %s", repo_name, uid, model_path)

    # 3. Download snapshot
    try:
        snapshot_download(
            repo_id=repo_name,
            repo_type="model",
            local_dir=model_path,
            token=hf_token,
            resume_download=True,
            revision=miner.revision,
        )
        click.echo(f"Model {repo_name} pulled to {model_path}")
    except Exception as e:
        logger.error("Failed to download %s: %s", repo_name, e)
        click.echo(f"Error pulling model: {e}", err=True)
        sys.exit(1)


# --------------------------------------------------------------------------- #
#                              Push Model                                     #
# --------------------------------------------------------------------------- #
@cli.command("push")
@click.option('--model_path',  default='./model_path', help='Local path to model artifacts.')
@click.option('--existing-repo', default=None, help='Use an existing HF repo instead of uploading (format <user>/<repo>)')
@click.option('--revision', default=None, help='Commit SHA to register (only relevant with --existing-repo)')
@click.option('--coldkey',     default=None, help='Name of the cold wallet to use.')
@click.option('--hotkey',      default=None, help='Name of the hot wallet to use.')
@click.option('--chutes-api-key', default=None, help='Chutes API key (env CHUTES_API_KEY if unset)')
def push(model_path: str, existing_repo: str, revision: str, coldkey: str, hotkey: str, chutes_api_key: str):
    """Pushes a model to be hosted by your miner."""
    # -----------------------------------------------------------------------------
    # 1. Wallet & config
    # -----------------------------------------------------------------------------
    coldkey = coldkey or get_conf("BT_WALLET_COLD", "default")
    hotkey  = hotkey  or get_conf("BT_WALLET_HOT", "default")
    logger.debug("Using coldkey=%s, hotkey=%s", coldkey, hotkey)
    wallet = bt.wallet(name=coldkey, hotkey=hotkey)

    # Required API credentials
    hf_user        = get_conf("HF_USER")
    hf_token       = get_conf("HF_TOKEN")
    chutes_api_key = chutes_api_key or get_conf("CHUTES_API_KEY")
    chute_user     = get_conf("CHUTE_USER")
    # TODO: validate API creds, exit gracefully if missing

    # -----------------------------------------------------------------------------
    # 2. Prepare HF repo name - If --existing-repo provided, use it directly and skip local upload
    # -----------------------------------------------------------------------------
    repo_name = existing_repo or f"{hf_user}/Affine-{wallet.hotkey.ss58_address}"
    logger.debug("Using existing HF repo: %s" if existing_repo else "Hugging Face repo: %s", repo_name)

    # -----------------------------------------------------------------------------
    # 3. Create & secure HF repo
    # -----------------------------------------------------------------------------
    api = HfApi(token=hf_token)
    if not existing_repo:
        api.create_repo(repo_id=repo_name, repo_type="model", private=True, exist_ok=True)
        try: api.update_repo_visibility(repo_id=repo_name, private=True)
        except Exception: logger.debug("Repo already private or visibility update failed")

    # -----------------------------------------------------------------------------
    # 4. Upload model files to HF (skip if using existing repo)
    # -----------------------------------------------------------------------------
    async def deploy_model_to_hf():
        logger.debug("Starting model upload from %s", model_path)
        # Gather files
        files = []
        for root, _, fnames in os.walk(model_path):
            if ".cache" in root or any(p.startswith(".") for p in root.split(os.sep)):
                continue
            for fname in fnames:
                if not (fname.startswith(".") or fname.endswith(".lock")):
                    files.append(os.path.join(root, fname))

        # Upload files with limited concurrency to avoid HF 429 errors
        SEM = asyncio.Semaphore(int(os.getenv("AFFINE_UPLOAD_CONCURRENCY", "2")))

        async def _upload(path: str):
            rel = os.path.relpath(path, model_path)
            async with SEM:  # limit concurrent commits
                await asyncio.to_thread(
                    lambda: api.upload_file(
                        path_or_fileobj=path,
                        path_in_repo=rel,
                        repo_id=repo_name,
                        repo_type="model"
                    )
                )
                logger.debug("Uploaded %s", rel)

        await asyncio.gather(*(_upload(p) for p in files))
        logger.debug("Model upload complete (%d files)", len(files))

    asyncio.run(deploy_model_to_hf()) if not existing_repo else logger.debug("Skipping model upload because --existing-repo was provided")

    # -----------------------------------------------------------------------------
    # 5. Fetch latest revision hash
    # -----------------------------------------------------------------------------
    if revision:
        logger.debug("Using user-supplied revision: %s", revision)
    else:
        info      = api.repo_info(repo_id=repo_name, repo_type="model")
        revision  = getattr(info, "sha", getattr(info, "oid", "")) or ""
        logger.debug("Latest revision from HF: %s", revision)

    # -----------------------------------------------------------------------------
    # 6. Commit model revision on-chain
    # -----------------------------------------------------------------------------
    chute_id = None

    async def commit_to_chain():
        """Submit the model commitment, retrying on quota errors."""
        logger.debug("Preparing on-chain commitment")
        sub     = await get_subtensor()
        payload = json.dumps({"model": repo_name, "revision": revision, "chute_id": chute_id})
        while True:
            try:
                await sub.set_reveal_commitment(wallet=wallet, netuid=NETUID, data=payload, blocks_until_reveal=1)
                logger.debug("On-chain commitment submitted")
                break
            except MetadataError as e:
                if "SpaceLimitExceeded" in str(e):
                    logger.debug("SpaceLimitExceeded – waiting one block before retrying")
                    await sub.wait_for_block()
                else:
                    raise


    # -----------------------------------------------------------------------------
    # 7. Make HF repo public
    # -----------------------------------------------------------------------------
    try:
        api.update_repo_visibility(repo_id=repo_name, private=False)
        logger.debug("Repo made public")
    except Exception:
        logger.trace("Failed to make repo public (already public?)")

    # -----------------------------------------------------------------------------
    # 8. Deploy Chute
    # -----------------------------------------------------------------------------
    async def deploy_to_chutes():
        logger.debug("Building Chute config")
        rev_flag = f'revision="{revision}",' if revision else ""
        chutes_config = textwrap.dedent(f"""
import os
from chutes.chute import NodeSelector
from chutes.chute.template.sglang import build_sglang_chute
os.environ["NO_PROXY"] = "localhost,127.0.0.1"

chute = build_sglang_chute(
    username="{chute_user}",
    readme="{repo_name}",
    model_name="{repo_name}",
    image="chutes/sglang:0.4.9.post3",
    concurrency=20,
    {rev_flag}
    node_selector=NodeSelector(
        gpu_count=8,
        min_vram_gb_per_gpu=24,
    ),
    engine_args=(
        "--trust-remote-code "
    ),
)
""")
        tmp_file = Path("tmp_chute.py")
        tmp_file.write_text(chutes_config)
        logger.debug("Wrote Chute config to %s", tmp_file)
        logger.debug("=== chute file ===\n%s", tmp_file.read_text())

        cmd = ["chutes", "deploy", f"{tmp_file.stem}:chute", "--public"]
        env = {**os.environ, "CHUTES_API_KEY": chutes_api_key}
        proc = await asyncio.create_subprocess_exec(
            *cmd, env=env,
            stdout=asyncio.subprocess.PIPE,
            stderr=asyncio.subprocess.STDOUT,
            stdin=asyncio.subprocess.PIPE,
        )
        # Auto-answer the interactive Y/N prompt
        if proc.stdin:
            proc.stdin.write(b"y\n")
            await proc.stdin.drain()
            proc.stdin.close()
        stdout, _ = await proc.communicate()
        output = stdout.decode().split('confirm? (y/n)')[1].strip()
        logger.trace(output)

        import re
        match = re.search(r'(\d{4}-\d{2}-\d{2}\s+\d{2}:\d{2}:\d{2}\.\d{3})\s+\|\s+(\w+)', output)
        if match and match.group(2) == "ERROR":
            logger.debug("Chutes deploy failed with the above error log")
            raise RuntimeError("Chutes deploy failed")
        if proc.returncode != 0:
            logger.debug("Chutes deploy failed with code %d", proc.returncode)
            raise RuntimeError("Chutes deploy failed")
        tmp_file.unlink(missing_ok=True)
        logger.debug("Chute deployment successful")

    asyncio.run(deploy_to_chutes())

    # -----------------------------------------------------------------------------
    # 8b. Retrieve chute_id and commit on-chain
    # -----------------------------------------------------------------------------
    chute_id = asyncio.run(get_latest_chute_id(repo_name, api_key=chutes_api_key))

    asyncio.run(commit_to_chain())

<<<<<<< HEAD
    # -----------------------------------------------------------------------------
    # 9. Warm up model until it’s marked hot
    # -----------------------------------------------------------------------------
    async def warmup_model():
        logger.debug("Warming up model with SAT challenges")
        sub       = await get_subtensor()
        meta      = await sub.metagraph(NETUID)
        my_uid    = meta.hotkeys.index(wallet.hotkey.ss58_address)
        miner  = (await miners(netuid=NETUID))[my_uid]

        while not (miner.chute or {}).get("hot", False):
            challenge = await SAT().generate()
            await run(challenges=challenge, miners=[miner])
            await sub.wait_for_block()
            miner = (await miners(netuid=NETUID))[my_uid]
            logger.trace("Checked hot status: %s", (miner.chute or {}).get("hot"))

        logger.debug("Model is now hot and ready")

    asyncio.run(warmup_model())
=======
    # Warmup via legacy SAT is removed in Quixand-only mode.
>>>>>>> a59700e4
    logger.debug("Mining setup complete. Model is live!")<|MERGE_RESOLUTION|>--- conflicted
+++ resolved
@@ -651,11 +651,7 @@
 # ── Minimal sink / misc helpers (optional) ──────────────────────────────────
 # Global buffer to reduce R2 writes; flush on threshold or force.
 SINK_BUFFER: list["Result"] = []
-<<<<<<< HEAD
-SINK_BUFFER_SIZE = int(os.getenv("AFFINE_SINK_BUFFER", "2000"))
-=======
 SINK_BUFFER_SIZE = int(os.getenv("AFFINE_SINK_BUFFER", "100"))
->>>>>>> a59700e4
 async def sink_enqueue(wallet, block, results, force: bool = False):
     global SINK_BUFFER
     SINK_BUFFER.extend(results)
@@ -1167,11 +1163,7 @@
                         try:
                             st = await ensure_subtensor()
                             blk = await st.get_current_block()
-<<<<<<< HEAD
-                            logger.debug(f"sink_worker: final flush {len(flat)}")
-=======
                             logger.trace(f"sink_worker: final flush {len(flat)}")
->>>>>>> a59700e4
                             await sink_enqueue(wallet, blk, flat, force=True)
                         except Exception:
                             traceback.print_exc()
@@ -2087,28 +2079,5 @@
 
     asyncio.run(commit_to_chain())
 
-<<<<<<< HEAD
-    # -----------------------------------------------------------------------------
-    # 9. Warm up model until it’s marked hot
-    # -----------------------------------------------------------------------------
-    async def warmup_model():
-        logger.debug("Warming up model with SAT challenges")
-        sub       = await get_subtensor()
-        meta      = await sub.metagraph(NETUID)
-        my_uid    = meta.hotkeys.index(wallet.hotkey.ss58_address)
-        miner  = (await miners(netuid=NETUID))[my_uid]
-
-        while not (miner.chute or {}).get("hot", False):
-            challenge = await SAT().generate()
-            await run(challenges=challenge, miners=[miner])
-            await sub.wait_for_block()
-            miner = (await miners(netuid=NETUID))[my_uid]
-            logger.trace("Checked hot status: %s", (miner.chute or {}).get("hot"))
-
-        logger.debug("Model is now hot and ready")
-
-    asyncio.run(warmup_model())
-=======
     # Warmup via legacy SAT is removed in Quixand-only mode.
->>>>>>> a59700e4
     logger.debug("Mining setup complete. Model is live!")