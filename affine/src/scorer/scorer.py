--- conflicted
+++ resolved
@@ -46,12 +46,7 @@
     def calculate_scores(
         self,
         scoring_data: Dict[str, Any],
-<<<<<<< HEAD
         environments: List[str],
-=======
-        environments: list,
-        env_configs: Dict[str, Any],
->>>>>>> 9bbf55ab
         block_number: int,
         print_summary: bool = True
     ) -> ScoringResult:
@@ -65,20 +60,12 @@
         4. Stage 4: Normalize weights and apply minimum threshold
         
         Args:
-<<<<<<< HEAD
             scoring_data: Response from /api/v1/samples/scoring endpoint.
                 Expected format: {"hotkey#revision": {...miner data...}}
             environments: List of environment names participating in scoring.
                 Only miners with valid scores in these environments are considered.
             block_number: Current block number for this scoring calculation
             print_summary: Whether to print detailed summary table (default: True)
-=======
-            scoring_data: Response from /api/v1/samples/scoring
-            environments: List of environment names participating in scoring
-            env_configs: Dict mapping env_name -> env_config (including min_completeness)
-            block_number: Current block number
-            print_summary: Whether to print detailed summaries (default: True)
->>>>>>> 9bbf55ab
             
         Returns:
             ScoringResult containing:
